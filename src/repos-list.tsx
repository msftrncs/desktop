import * as React from 'react'

import List from './list'
<<<<<<< HEAD
import User from './user'
import {Repo} from './lib/api'
import {Octicon, OcticonSymbol} from './ui/octicons'
=======
import User from './models/user'
import Repository from './models/repository'
>>>>>>> 4fea41d3

interface ReposListProps {
  selectedRow: number,
  onSelectionChanged: (row: number) => void,
  user: User,
  loading: boolean,
  repos: Repository[]
}

const RowHeight = 40

export default class ReposList extends React.Component<ReposListProps, void> {
  private renderRow(row: number): JSX.Element {
    const repo = this.props.repos[row]
<<<<<<< HEAD
    const symbol = this.iconForRepo(repo)

    return (
      <div className='repository-list-item' key={row.toString()} title={repo.name}>
        <Octicon symbol={symbol} />
        <div className='name'>{repo.name}</div>
=======
    const rowStyle = {
      display: 'flex',
      flexDirection: 'column',
      padding: 4,
      backgroundColor: selected ? 'blue' : 'transparent',
      color: selected ? 'white' : 'black',
      height: RowHeight
    }

    const titleStyle = {
      textOverflow: 'ellipsis',
      whiteSpace: 'nowrap',
      overflow: 'hidden'
    }

    return (
      <div style={rowStyle} key={row.toString()}>
        <div style={titleStyle} title={repo.getName()}>{repo.getName()}</div>
>>>>>>> 4fea41d3
      </div>
    )
  }

  private iconForRepo(repo: Repo): OcticonSymbol {

    if (repo.private) { return OcticonSymbol.lock }
    if (repo.fork) { return OcticonSymbol.repoForked }

    return OcticonSymbol.repo
  }

  private renderLoading() {
    return (
      <div>Loading…</div>
    )
  }

  public render() {
    if (this.props.loading) {
      return this.renderLoading()
    }

    return (
      <List id='repository-list'
            itemCount={this.props.repos.length}
            itemHeight={RowHeight}
            renderItem={row => this.renderRow(row)}
            selectedRow={this.props.selectedRow}
            onSelectionChanged={row => this.props.onSelectionChanged(row)} />
    )
  }
}<|MERGE_RESOLUTION|>--- conflicted
+++ resolved
@@ -1,14 +1,9 @@
 import * as React from 'react'
 
 import List from './list'
-<<<<<<< HEAD
-import User from './user'
-import {Repo} from './lib/api'
-import {Octicon, OcticonSymbol} from './ui/octicons'
-=======
 import User from './models/user'
 import Repository from './models/repository'
->>>>>>> 4fea41d3
+import {Octicon, OcticonSymbol} from './ui/octicons'
 
 interface ReposListProps {
   selectedRow: number,
@@ -23,33 +18,12 @@
 export default class ReposList extends React.Component<ReposListProps, void> {
   private renderRow(row: number): JSX.Element {
     const repo = this.props.repos[row]
-<<<<<<< HEAD
     const symbol = this.iconForRepo(repo)
 
     return (
-      <div className='repository-list-item' key={row.toString()} title={repo.name}>
+      <div className='repository-list-item' key={row.toString()} title={repo.getName()}>
         <Octicon symbol={symbol} />
-        <div className='name'>{repo.name}</div>
-=======
-    const rowStyle = {
-      display: 'flex',
-      flexDirection: 'column',
-      padding: 4,
-      backgroundColor: selected ? 'blue' : 'transparent',
-      color: selected ? 'white' : 'black',
-      height: RowHeight
-    }
-
-    const titleStyle = {
-      textOverflow: 'ellipsis',
-      whiteSpace: 'nowrap',
-      overflow: 'hidden'
-    }
-
-    return (
-      <div style={rowStyle} key={row.toString()}>
-        <div style={titleStyle} title={repo.getName()}>{repo.getName()}</div>
->>>>>>> 4fea41d3
+        <div className='name'>{repo.getName()}</div>
       </div>
     )
   }
