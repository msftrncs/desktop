--- conflicted
+++ resolved
@@ -80,11 +80,7 @@
    * can differentiate between the two using the source parameter.
    *
    * Note that this event handler will not be called for keyboard events
-<<<<<<< HEAD
-   * if event.preventDefault was called in the onRowKeyDown event handler.
-=======
    * if `event.preventDefault()` was called in the onRowKeyDown event handler.
->>>>>>> 4c24624f
    *
    * Consumers of this event do _not_ have to call event.preventDefault,
    * when this event is subscribed to the list will automatically call it.
