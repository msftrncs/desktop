--- conflicted
+++ resolved
@@ -1,10 +1,7 @@
 import * as React from 'react'
 import { clipboard } from 'electron'
 import * as classNames from 'classnames'
-<<<<<<< HEAD
-=======
 import { clipboard } from 'electron'
->>>>>>> 2bc0995c
 
 import { FileChange } from '../../models/status'
 import { Octicon, OcticonSymbol } from '../octicons'
@@ -14,12 +11,9 @@
 import { Repository } from '../../models/repository'
 import { CommitIdentity } from '../../models/commit-identity'
 import { Avatar } from '../lib/avatar'
-<<<<<<< HEAD
+import { getDotComAPIEndpoint } from '../../lib/api'
 import { showContextualMenu, IMenuItem } from '../main-process-proxy'
 import { Dispatcher } from '../../lib/dispatcher'
-=======
-import { getDotComAPIEndpoint } from '../../lib/api'
->>>>>>> 2bc0995c
 
 interface ICommitSummaryProps {
   readonly dispatcher: Dispatcher
