--- conflicted
+++ resolved
@@ -106,15 +106,11 @@
   Preferences,
   MergeBranch,
   RepositorySettings,
-<<<<<<< HEAD
-  Signin,
-=======
   AddRepository,
   CreateRepository,
   CloneRepository,
   CreateBranch,
   SignIn
->>>>>>> c62adc9d
 }
 
 export type Popup = { type: PopupType.RenameBranch, repository: Repository, branch: Branch } |
@@ -124,15 +120,11 @@
                     { type: PopupType.Preferences } |
                     { type: PopupType.MergeBranch, repository: Repository } |
                     { type: PopupType.RepositorySettings, repository: Repository } |
-<<<<<<< HEAD
-                    { type: PopupType.Signin }
-=======
                     { type: PopupType.AddRepository } |
                     { type: PopupType.CreateRepository } |
                     { type: PopupType.CloneRepository } |
                     { type: PopupType.CreateBranch, repository: Repository } |
                     { type: PopupType.SignIn }
->>>>>>> c62adc9d
 
 export enum FoldoutType {
   Repository,
