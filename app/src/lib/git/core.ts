import {
  GitProcess,
  IGitResult as DugiteResult,
  GitError as DugiteError,
  IGitExecutionOptions as DugiteExecutionOptions,
} from 'dugite'

import { assertNever } from '../fatal-error'
import { getDotComAPIEndpoint } from '../api'
import { enableGitProtocolVersionTwo } from '../feature-flag'

import { IGitAccount } from '../../models/git-account'

import * as GitPerf from '../../ui/lib/git-perf'
import { Repository } from '../../models/repository'
import { getConfigValue, getGlobalConfigValue } from './config'

/**
 * An extension of the execution options in dugite that
 * allows us to piggy-back our own configuration options in the
 * same object.
 */
export interface IGitExecutionOptions extends DugiteExecutionOptions {
  /**
   * The exit codes which indicate success to the
   * caller. Unexpected exit codes will be logged and an
   * error thrown. Defaults to 0 if undefined.
   */
  readonly successExitCodes?: ReadonlySet<number>

  /**
   * The git errors which are expected by the caller. Unexpected errors will
   * be logged and an error thrown.
   */
  readonly expectedErrors?: ReadonlySet<DugiteError>

  /** Should it track & report LFS progress? */
  readonly trackLFSProgress?: boolean
}

/**
 * The result of using `git`. This wraps dugite's results to provide
 * the parsed error if one occurs.
 */
export interface IGitResult extends DugiteResult {
  /**
   * The parsed git error. This will be null when the exit code is included in
   * the `successExitCodes`, or when dugite was unable to parse the
   * error.
   */
  readonly gitError: DugiteError | null

  /** The human-readable error description, based on `gitError`. */
  readonly gitErrorDescription: string | null
}

function getResultMessage(result: IGitResult) {
  const description = result.gitErrorDescription
  if (description) {
    return description
  }

  if (result.stderr.length) {
    return result.stderr
  } else if (result.stdout.length) {
    return result.stdout
  } else {
    return 'Unknown error'
  }
}

export class GitError extends Error {
  /** The result from the failed command. */
  public readonly result: IGitResult

  /** The args for the failed command. */
  public readonly args: ReadonlyArray<string>

  public constructor(result: IGitResult, args: ReadonlyArray<string>) {
    super(getResultMessage(result))

    this.name = 'GitError'
    this.result = result
    this.args = args
  }
}

/**
 * Shell out to git with the given arguments, at the given path.
 *
 * @param args             The arguments to pass to `git`.
 *
 * @param path             The working directory path for the execution of the
 *                         command.
 *
 * @param name             The name for the command based on its caller's
 *                         context. This will be used for performance
 *                         measurements and debugging.
 *
 * @param options          Configuration options for the execution of git,
 *                         see IGitExecutionOptions for more information.
 *
 * Returns the result. If the command exits with a code not in
 * `successExitCodes` or an error not in `expectedErrors`, a `GitError` will be
 * thrown.
 */
export async function git(
  args: string[],
  path: string,
  name: string,
  options?: IGitExecutionOptions
): Promise<IGitResult> {
  const defaultOptions: IGitExecutionOptions = {
    successExitCodes: new Set([0]),
    expectedErrors: new Set(),
  }

  const opts = { ...defaultOptions, ...options }

  const commandName = `${name}: git ${args.join(' ')}`

  const result = await GitPerf.measure(commandName, () =>
    GitProcess.exec(args, path, options)
  )

  const exitCode = result.exitCode

  let gitError: DugiteError | null = null
  const acceptableExitCode = opts.successExitCodes
    ? opts.successExitCodes.has(exitCode)
    : false
  if (!acceptableExitCode) {
    gitError = GitProcess.parseError(result.stderr)
    if (!gitError) {
      gitError = GitProcess.parseError(result.stdout)
    }
  }

  const gitErrorDescription = gitError ? getDescriptionForError(gitError) : null
  const gitResult = { ...result, gitError, gitErrorDescription }

  let acceptableError = true
  if (gitError && opts.expectedErrors) {
    acceptableError = opts.expectedErrors.has(gitError)
  }

  if ((gitError && acceptableError) || acceptableExitCode) {
    return gitResult
  }

  // The caller should either handle this error, or expect that exit code.
  const errorMessage = new Array<string>()
  errorMessage.push(
    `\`git ${args.join(' ')}\` exited with an unexpected code: ${exitCode}.`
  )

  if (result.stdout) {
    errorMessage.push('stdout:')
    errorMessage.push(result.stdout)
  }

  if (result.stderr) {
    errorMessage.push('stderr:')
    errorMessage.push(result.stderr)
  }

  if (gitError) {
    errorMessage.push(
      `(The error was parsed as ${gitError}: ${gitErrorDescription})`
    )
  }

  log.error(errorMessage.join('\n'))

  throw new GitError(gitResult, args)
}

function getDescriptionForError(error: DugiteError): string {
  switch (error) {
    case DugiteError.SSHKeyAuditUnverified:
      return 'The SSH key is unverified.'
    case DugiteError.SSHAuthenticationFailed:
    case DugiteError.SSHPermissionDenied:
    case DugiteError.HTTPSAuthenticationFailed:
      return `Authentication failed. You may not have permission to access the repository or the repository may have been archived. Open ${
        __DARWIN__ ? 'preferences' : 'options'
      } and verify that you're signed in with an account that has permission to access this repository.`
    case DugiteError.RemoteDisconnection:
      return 'The remote disconnected. Check your Internet connection and try again.'
    case DugiteError.HostDown:
      return 'The host is down. Check your Internet connection and try again.'
    case DugiteError.RebaseConflicts:
      return 'We found some conflicts while trying to rebase. Please resolve the conflicts before continuing.'
    case DugiteError.MergeConflicts:
      return 'We found some conflicts while trying to merge. Please resolve the conflicts and commit the changes.'
    case DugiteError.HTTPSRepositoryNotFound:
    case DugiteError.SSHRepositoryNotFound:
      return 'The repository does not seem to exist anymore. You may not have access, or it may have been deleted or renamed.'
    case DugiteError.PushNotFastForward:
      return 'The repository has been updated since you last pulled. Try pulling before pushing.'
    case DugiteError.BranchDeletionFailed:
      return 'Could not delete the branch. It was probably already deleted.'
    case DugiteError.DefaultBranchDeletionFailed:
      return `The branch is the repository's default branch and cannot be deleted.`
    case DugiteError.RevertConflicts:
      return 'To finish reverting, please merge and commit the changes.'
    case DugiteError.EmptyRebasePatch:
      return 'There aren’t any changes left to apply.'
    case DugiteError.NoMatchingRemoteBranch:
      return 'There aren’t any remote branches that match the current branch.'
    case DugiteError.NothingToCommit:
      return 'There are no changes to commit.'
    case DugiteError.NoSubmoduleMapping:
      return 'A submodule was removed from .gitmodules, but the folder still exists in the repository. Delete the folder, commit the change, then try again.'
    case DugiteError.SubmoduleRepositoryDoesNotExist:
      return 'A submodule points to a location which does not exist.'
    case DugiteError.InvalidSubmoduleSHA:
      return 'A submodule points to a commit which does not exist.'
    case DugiteError.LocalPermissionDenied:
      return 'Permission denied.'
    case DugiteError.InvalidMerge:
      return 'This is not something we can merge.'
    case DugiteError.InvalidRebase:
      return 'This is not something we can rebase.'
    case DugiteError.NonFastForwardMergeIntoEmptyHead:
      return 'The merge you attempted is not a fast-forward, so it cannot be performed on an empty branch.'
    case DugiteError.PatchDoesNotApply:
      return 'The requested changes conflict with one or more files in the repository.'
    case DugiteError.BranchAlreadyExists:
      return 'A branch with that name already exists.'
    case DugiteError.BadRevision:
      return 'Bad revision.'
    case DugiteError.NotAGitRepository:
      return 'This is not a git repository.'
    case DugiteError.ProtectedBranchForcePush:
      return 'This branch is protected from force-push operations.'
    case DugiteError.ProtectedBranchRequiresReview:
      return 'This branch is protected and any changes requires an approved review. Open a pull request with changes targeting this branch instead.'
    case DugiteError.PushWithFileSizeExceedingLimit:
      return "The push operation includes a file which exceeds GitHub's file size restriction of 100MB. Please remove the file from history and try again."
    case DugiteError.HexBranchNameRejected:
      return 'The branch name cannot be a 40-character string of hexadecimal characters, as this is the format that Git uses for representing objects.'
    case DugiteError.ForcePushRejected:
      return 'The force push has been rejected for the current branch.'
    case DugiteError.InvalidRefLength:
      return 'A ref cannot be longer than 255 characters.'
    case DugiteError.CannotMergeUnrelatedHistories:
      return 'Unable to merge unrelated histories in this repository.'
    case DugiteError.PushWithPrivateEmail:
      return 'Cannot push these commits as they contain an email address marked as private on GitHub.'
    case DugiteError.LFSAttributeDoesNotMatch:
      return 'Git LFS attribute found in global Git configuration does not match expected value.'
    case DugiteError.ProtectedBranchDeleteRejected:
      return 'This branch cannot be deleted from the remote repository because it is marked as protected.'
    case DugiteError.ProtectedBranchRequiredStatus:
      return 'The push was rejected by the remote server because a required status check has not been satisfied.'
    case DugiteError.BranchRenameFailed:
      return 'The branch could not be renamed.'
    case DugiteError.PathDoesNotExist:
      return 'The path does not exist on disk.'
    case DugiteError.InvalidObjectName:
      return 'The object was not found in the Git repository.'
    case DugiteError.OutsideRepository:
      return 'This path is not a valid path inside the repository.'
    case DugiteError.LockFileAlreadyExists:
      return 'A lock file already exists in the repository, which blocks this operation from completing.'
    case DugiteError.NoMergeToAbort:
      return 'There is no merge in progress, so there is nothing to abort.'
    case DugiteError.NoExistingRemoteBranch:
      return 'The remote branch does not exist.'
    case DugiteError.LocalChangesOverwritten:
<<<<<<< HEAD
      return 'Unable to switch branches as there are working directory changes which would be overwritten. Please commit or stash your changes.'
=======
      return 'Some of your changes would be overwritten.'
>>>>>>> e90ab6ae
    case DugiteError.UnresolvedConflicts:
      return 'There are unresolved conflicts in the working directory.'
    default:
      return assertNever(error, `Unknown error: ${error}`)
  }
}

/**
 * Return an array of command line arguments for network operation that override
 * the default git configuration values provided by local, global, or system
 * level git configs.
 *
 * These arguments should be inserted before the subcommand, i.e in
 * the case of `git pull` these arguments needs to go before the `pull`
 * argument.
 *
 * @param repository the local repository associated with the command, to check
 *                   local, global and system config for an existing value.
 *                   If `null` if provided (for example, when cloning a new
 *                   repository), this function will check global and system
 *                   config for an existing `protocol.version` setting
 *
 * @param account the identity associated with the repository, or `null` if
 *                unknown. The `protocol.version` behaviour is currently only
 *                enabled for GitHub.com repositories that don't have an
 *                existing `protocol.version` setting.
 */
export async function gitNetworkArguments(
  repository: Repository | null,
  account: IGitAccount | null
): Promise<ReadonlyArray<string>> {
  const baseArgs = [
    // Explicitly unset any defined credential helper, we rely on our
    // own askpass for authentication.
    '-c',
    'credential.helper=',
  ]

  if (!enableGitProtocolVersionTwo()) {
    return baseArgs
  }

  if (account === null) {
    return baseArgs
  }

  const isDotComAccount = account.endpoint === getDotComAPIEndpoint()

  if (!isDotComAccount) {
    return baseArgs
  }

  const name = 'protocol.version'

  const protocolVersion =
    repository != null
      ? await getConfigValue(repository, name)
      : await getGlobalConfigValue(name)

  if (protocolVersion !== null) {
    // protocol.version is already set, we should not override it with our own
    return baseArgs
  }

  // opt in for v2 of the Git Wire protocol for GitHub repositories
  return [...baseArgs, '-c', 'protocol.version=2']
}

/**
 * Returns the SHA of the passed in IGitResult
 * @param result
 */
export function parseCommitSHA(result: IGitResult): string {
  return result.stdout.split(']')[0].split(' ')[1]
}<|MERGE_RESOLUTION|>--- conflicted
+++ resolved
@@ -269,11 +269,7 @@
     case DugiteError.NoExistingRemoteBranch:
       return 'The remote branch does not exist.'
     case DugiteError.LocalChangesOverwritten:
-<<<<<<< HEAD
       return 'Unable to switch branches as there are working directory changes which would be overwritten. Please commit or stash your changes.'
-=======
-      return 'Some of your changes would be overwritten.'
->>>>>>> e90ab6ae
     case DugiteError.UnresolvedConflicts:
       return 'There are unresolved conflicts in the working directory.'
     default:
