import * as Path from 'path'
import * as Fs from 'fs'

import { GitProcess } from 'dugite'
import { getBlobContents } from './show'

import { Repository } from '../../models/repository'
<<<<<<< HEAD
import { WorkingDirectoryFileChange, FileChange, FileStatus } from '../../models/status'
import { DiffType, IRawDiff, IDiff, IImageDiff, Image, maximumDiffStringSize } from '../../models/diff'
=======
import { WorkingDirectoryFileChange, FileChange, AppFileStatus } from '../../models/status'
import { DiffType, IRawDiff, IDiff, IImageDiff, Image } from '../../models/diff'
>>>>>>> 5134d449

import { DiffParser } from '../diff-parser'

function wrapAndParseDiff(args: string[], path: string, name: string, callback: (diff: IRawDiff) => Promise<IDiff>, successExitCodes?: Set<number>): Promise<IDiff> {

  return new Promise<IDiff>((resolve, reject) => {
    const commandName = `${name}: git ${args.join(' ')}`
    log.debug(`Executing ${commandName}`)

    const startTime = (performance && performance.now) ? performance.now() : null

    const process = GitProcess.spawn(args, path)
    process.stdout.setEncoding('binary')

    const stdout = new Array<Buffer>()

    process.stdout.on('data', (chunk) => {
      if (chunk instanceof Buffer) {
        stdout.push(chunk)
      } else {
        stdout.push(Buffer.from(chunk))
      }
    })

    process.stdout.on('close', () => {
      // process.on('exit') may fire before stdout has closed, so this is a
      // more accurate point in time to measure that the command has completed
      // as we cannot proceed without the contents of the stdout stream
      if (startTime) {
        const rawTime = performance.now() - startTime
        if (rawTime > 1000) {
          const timeInSeconds = (rawTime / 1000).toFixed(3)
          log.info(`Executing ${commandName} (took ${timeInSeconds}s)`)
        }
      }

      const output = Buffer.concat(stdout)
      if (output.length >= maximumDiffStringSize) {
        // we know we can't transform this process output into a diff, so let's
        // just return a placeholder for now that we can display to the user
        // to say we're at the limits of the runtime
        resolve({ kind: DiffType.TooLarge, length: output.length })
      } else {
        // for now we just assume the diff is UTF-8, but given we have the raw buffer
        // we can try and convert this into other encodings in the future
        const diffRaw = output.toString('utf-8')
        const diffText = diffFromRawDiffOutput(diffRaw)
        callback(diffText).then(resolve).catch(reject)
      }
    })

    process.on('error', err => {
      // for unhandled errors raised by the process, let's surface this in the
      // promise and make the caller handle it
      reject(err)
    })

    process.on('exit', (code, signal) => {
      // this mimics the experience of GitProcess.exec for handling known codes
      // when the process terminates
      const exitCodes = successExitCodes || new Set([ 0 ])
      if (!exitCodes.has(code)) {
        reject(new Error(`Git returned an unexpected exit code '${code}' which should be handled by the caller.'`))
      }
    })
  })
}

/**
 *  Defining the list of known extensions we can render inside the app
 */
const imageFileExtensions = new Set([ '.png', '.jpg', '.jpeg', '.gif' ])

/**
 * Render the difference between a file in the given commit and its parent
 *
 * @param commitish A commit SHA or some other identifier that ultimately dereferences
 *                  to a commit.
 */
export function getCommitDiff(repository: Repository, file: FileChange, commitish: string): Promise<IDiff> {
  const args = [ 'log', commitish, '-m', '-1', '--first-parent', '--patch-with-raw', '-z', '--no-color', '--', file.path ]
  return wrapAndParseDiff(args, repository.path, 'getCommitDiff', rawDiff => convertDiff(repository, file, rawDiff, commitish))
}

/**
 * Render the diff for a file within the repository working directory. The file will be
 * compared against HEAD if it's tracked, if not it'll be compared to an empty file meaning
 * that all content in the file will be treated as additions.
 */
export function getWorkingDirectoryDiff(repository: Repository, file: WorkingDirectoryFileChange): Promise<IDiff> {
  let successExitCodes: Set<number> | undefined
  let args: Array<string>

  // `--no-ext-diff` should be provided wherever we invoke `git diff` so that any
  // diff.external program configured by the user is ignored

  if (file.status === AppFileStatus.New) {
    // `git diff --no-index` seems to emulate the exit codes from `diff` irrespective of
    // whether you set --exit-code
    //
    // this is the behaviour:
    // - 0 if no changes found
    // - 1 if changes found
    // -   and error otherwise
    //
    // citation in source:
    // https://github.com/git/git/blob/1f66975deb8402131fbf7c14330d0c7cdebaeaa2/diff-no-index.c#L300
    successExitCodes = new Set([ 0, 1 ])
    args = [ 'diff', '--no-ext-diff', '--no-index', '--patch-with-raw', '-z', '--no-color', '--', '/dev/null', file.path ]
  } else if (file.status === AppFileStatus.Renamed) {
    // NB: Technically this is incorrect, the best kind of incorrect.
    // In order to show exactly what will end up in the commit we should
    // perform a diff between the new file and the old file as it appears
    // in HEAD. By diffing against the index we won't show any changes
    // already staged to the renamed file which differs from our other diffs.
    // The closest I got to that was running hash-object and then using
    // git diff <blob> <blob> but that seems a bit excessive.
    args = [ 'diff', '--no-ext-diff', '--patch-with-raw', '-z', '--no-color', '--', file.path ]
  } else {
    args = [ 'diff', 'HEAD', '--no-ext-diff', '--patch-with-raw', '-z', '--no-color', '--', file.path ]
  }

  return wrapAndParseDiff(args, repository.path, 'getWorkingDirectoryDiff', rawDiff => convertDiff(repository, file, rawDiff, 'HEAD'), successExitCodes)
}

async function getImageDiff(repository: Repository, file: FileChange, commitish: string): Promise<IImageDiff> {
  let current: Image | undefined = undefined
  let previous: Image | undefined = undefined

  // Are we looking at a file in the working directory or a file in a commit?
  if (file instanceof WorkingDirectoryFileChange) {
    // No idea what to do about this, a conflicted binary (presumably) file.
    // Ideally we'd show all three versions and let the user pick but that's
    // a bit out of scope for now.
    if (file.status === AppFileStatus.Conflicted) {
      return { kind: DiffType.Image }
    }

    // Does it even exist in the working directory?
    if (file.status !== AppFileStatus.Deleted) {
      current = await getWorkingDirectoryImage(repository, file)
    }

    if (file.status !== AppFileStatus.New) {
      // If we have file.oldPath that means it's a rename so we'll
      // look for that file.
      previous = await getBlobImage(repository, file.oldPath || file.path, 'HEAD')
    }
  } else {
    // File status can't be conflicted for a file in a commit
    if (file.status !== AppFileStatus.Deleted) {
      current = await getBlobImage(repository, file.path, commitish)
    }

    // File status can't be conflicted for a file in a commit
    if (file.status !== AppFileStatus.New) {
      // TODO: commitish^ won't work for the first commit
      //
      // If we have file.oldPath that means it's a rename so we'll
      // look for that file.
      previous = await getBlobImage(repository, file.oldPath || file.path, `${commitish}^`)
    }
  }

  return {
    kind: DiffType.Image,
    previous: previous,
    current: current,
  }
}

export async function convertDiff(repository: Repository, file: FileChange, diff: IRawDiff, commitish: string): Promise<IDiff> {
  if (diff.isBinary) {
    const extension = Path.extname(file.path)

    // some extension we don't know how to parse, never mind
    if (!imageFileExtensions.has(extension)) {
      return {
        kind: DiffType.Binary,
      }
    } else {
      return getImageDiff(repository, file, commitish)
    }
  }

  return {
    kind: DiffType.Text,
    text: diff.contents,
    hunks: diff.hunks,
  }
}

/**
 * Map a given file extension to the related data URL media type
 */
function getMediaType(extension: string) {
  if (extension === '.png') {
    return 'image/png'
  }
  if (extension === '.jpg' || extension === '.jpeg') {
    return 'image/jpg'
  }
  if (extension === '.gif') {
    return 'image/gif'
  }

  // fallback value as per the spec
  return 'text/plain'
}

/**
 * Utility function used by get(Commit|WorkingDirectory)Diff.
 *
 * Parses the output from a diff-like command that uses `--path-with-raw`
 */
function diffFromRawDiffOutput(result: string): IRawDiff {
  const pieces = result.split('\0')
  const parser = new DiffParser()
  return parser.parse(pieces[pieces.length - 1])
}

export async function getBlobImage(repository: Repository, path: string, commitish: string): Promise<Image> {
  const extension = Path.extname(path)
  const contents = await getBlobContents(repository, commitish, path)
  const diff: Image =  {
    contents: contents.toString('base64'),
    mediaType: getMediaType(extension),
  }
  return diff
}

export async function getWorkingDirectoryImage(repository: Repository, file: FileChange): Promise<Image> {
  const extension = Path.extname(file.path)
  const contents = await getWorkingDirectoryContents(repository, file)
  const diff: Image =  {
    contents: contents,
    mediaType: getMediaType(extension),
  }
  return diff
}

/**
 * Retrieve the binary contents of a blob from the working directory
 *
 * Returns a promise containing the base64 encoded string,
 * as <img> tags support the data URI scheme instead of
 * needing to reference a file:// URI
 *
 * https://en.wikipedia.org/wiki/Data_URI_scheme
 *
 */
async function getWorkingDirectoryContents(repository: Repository, file: FileChange): Promise<string> {
  return new Promise<string>((resolve, reject) => {
    const path = Path.join(repository.path, file.path)

    Fs.readFile(path, { flag: 'r' }, (error, buffer) => {
      if (error) {
        reject(error)
        return
      }
      resolve(buffer.toString('base64'))
    })
  })
}<|MERGE_RESOLUTION|>--- conflicted
+++ resolved
@@ -5,13 +5,8 @@
 import { getBlobContents } from './show'
 
 import { Repository } from '../../models/repository'
-<<<<<<< HEAD
-import { WorkingDirectoryFileChange, FileChange, FileStatus } from '../../models/status'
+import { WorkingDirectoryFileChange, FileChange, AppFileStatus } from '../../models/status'
 import { DiffType, IRawDiff, IDiff, IImageDiff, Image, maximumDiffStringSize } from '../../models/diff'
-=======
-import { WorkingDirectoryFileChange, FileChange, AppFileStatus } from '../../models/status'
-import { DiffType, IRawDiff, IDiff, IImageDiff, Image } from '../../models/diff'
->>>>>>> 5134d449
 
 import { DiffParser } from '../diff-parser'
 
