import { Emitter, Disposable } from 'event-kit'
import * as Path from 'path'
import { IRepositoryState, IHistoryState, IHistorySelection, IAppState, RepositorySection, IChangesState, Popup, IBranchesState, IAppError } from '../app-state'
import User from '../../models/user'
import Repository from '../../models/repository'
import GitHubRepository from '../../models/github-repository'
import { FileChange, WorkingDirectoryStatus, WorkingDirectoryFileChange } from '../../models/status'
import { matchGitHubRepository } from '../../lib/repository-matching'
import API, { getUserForEndpoint } from '../../lib/api'
import { LocalGitOperations, Commit, Branch, BranchType } from '../local-git-operations'
import { findIndex } from '../find'

/** The number of commits to load from history per batch. */
const CommitBatchSize = 100

/** The max number of recent branches to find. */
const RecentBranchesLimit = 5

export default class AppStore {
  private emitter = new Emitter()

  private users: ReadonlyArray<User> = new Array<User>()
  private repositories: ReadonlyArray<Repository> = new Array<Repository>()

  private selectedRepository: Repository | null = null
  private repositoryState = new Map<number, IRepositoryState>()

  private currentPopup: Popup | null = null

  private errors: ReadonlyArray<IAppError> = new Array<IAppError>()

  private emitQueued = false

  private emitUpdate() {
    if (this.emitQueued) { return }

    this.emitQueued = true

    window.requestAnimationFrame(() => {
      this.emitter.emit('did-update', this.getState())
      this.emitQueued = false
    })
  }

  public onDidUpdate(fn: (state: IAppState) => void): Disposable {
    return this.emitter.on('did-update', fn)
  }

  private getInitialRepositoryState(): IRepositoryState {
    return {
      historyState: {
        selection: {
          commit: null,
          file: null,
        },
        commits: new Array<Commit>(),
        commitCount: 0,
        changedFiles: new Array<FileChange>(),
        loading: true,
      },
      changesState: {
        workingDirectory: new WorkingDirectoryStatus(new Array<WorkingDirectoryFileChange>(), true),
        selectedFile: null,
      },
      selectedSection: RepositorySection.History,
      branchesState: {
        currentBranch: null,
        defaultBranch: null,
        allBranches: new Array<Branch>(),
        recentBranches: new Array<Branch>(),
        commits: new Map<string, Commit>(),
      },
      committerEmail: null,
    }
  }

  private getRepositoryState(repository: Repository): IRepositoryState {
    let state = this.repositoryState.get(repository.id)
    if (state) { return state }

    state = this.getInitialRepositoryState()
    this.repositoryState.set(repository.id, state)
    return state
  }

  private updateRepositoryState(repository: Repository, fn: (state: IRepositoryState) => IRepositoryState) {
    const currentState = this.getRepositoryState(repository)
    this.repositoryState.set(repository.id, fn(currentState))
  }

  private updateHistoryState(repository: Repository, fn: (historyState: IHistoryState) => IHistoryState) {
    this.updateRepositoryState(repository, state => {
      const historyState = fn(state.historyState)
      return {
        historyState,
        changesState: state.changesState,
        selectedSection: state.selectedSection,
        committerEmail: state.committerEmail,
        branchesState: state.branchesState,
      }
    })
  }

  private updateChangesState(repository: Repository, fn: (changesState: IChangesState) => IChangesState) {
    this.updateRepositoryState(repository, state => {
      const changesState = fn(state.changesState)
      return {
        historyState: state.historyState,
        changesState,
        selectedSection: state.selectedSection,
        committerEmail: state.committerEmail,
        branchesState: state.branchesState,
      }
    })
  }

  private updateBranchesState(repository: Repository, fn: (branchesState: IBranchesState) => IBranchesState) {
    this.updateRepositoryState(repository, state => {
      const branchesState = fn(state.branchesState)
      return {
        historyState: state.historyState,
        changesState: state.changesState,
        selectedSection: state.selectedSection,
        committerEmail: state.committerEmail,
        branchesState,
      }
    })
  }

  private getCurrentRepositoryState(): IRepositoryState | null {
    const repository = this.selectedRepository
    if (!repository) { return null }

    return this.getRepositoryState(repository)
  }

  public getState(): IAppState {
    return {
      users: this.users,
      repositories: this.repositories,
      repositoryState: this.getCurrentRepositoryState(),
      selectedRepository: this.selectedRepository,
      currentPopup: this.currentPopup,
      errors: this.errors,
    }
  }

  /** This shouldn't be called directly. See `Dispatcher`. */
  public async _loadHistory(repository: Repository): Promise<void> {
    this.updateHistoryState(repository, state => {
      return {
        commits: state.commits,
        selection: state.selection,
        changedFiles: state.changedFiles,
        commitCount: state.commitCount,
        loading: true
      }
    })
    this.emitUpdate()

    const headCommits = await LocalGitOperations.getHistory(repository, 'HEAD', CommitBatchSize)
    const commitCount = await LocalGitOperations.getCommitCount(repository)

    this.updateHistoryState(repository, state => {
      const existingCommits = state.commits
      let commits = new Array<Commit>()
      if (existingCommits.length > 0) {
        const mostRecent = existingCommits[0]
        const index = findIndex(headCommits, c => c.sha === mostRecent.sha)
        if (index > -1) {
          const newCommits = headCommits.slice(0, index)
          commits = commits.concat(newCommits)
          // TODO: This is gross and deserves a TS bug report.
          commits = commits.concat(Array.from(existingCommits))
        } else {
          commits = Array.from(headCommits)
          // The commits we already had are outside the first batch, so who
          // knows how far they are from HEAD now. Start over fresh.
        }
      } else {
        commits = Array.from(headCommits)
      }

      return {
        commits,
        selection: state.selection,
        changedFiles: state.changedFiles,
        commitCount,
        loading: false,
      }
    })

    const state = this.getRepositoryState(repository).historyState
    let newSelection = state.selection
    const commits = state.commits
    const selectedCommit = state.selection.commit
    if (selectedCommit) {
      const index = findIndex(commits, c => c.sha === selectedCommit.sha)
      // Our selected SHA disappeared, so clear the selection.
      if (index < 0) {
        newSelection = {
          commit: null,
          file: null,
        }
      }
    }

    if (!newSelection.commit && commits.length > 0) {
      newSelection = {
        commit: commits[0],
        file: null,
      }
      this._changeHistorySelection(repository, newSelection)
      this._loadChangedFilesForCurrentSelection(repository)
    }

    this.emitUpdate()
  }

  /** This shouldn't be called directly. See `Dispatcher`. */
  public async _loadNextHistoryBatch(repository: Repository): Promise<void> {
    const state = this.getRepositoryState(repository)
    if (state.historyState.loading) {
      return
    }

    this.updateHistoryState(repository, state => {
      return {
        commits: state.commits,
        selection: state.selection,
        changedFiles: state.changedFiles,
        commitCount: state.commitCount,
        loading: true
      }
    })
    this.emitUpdate()

    const lastCommit = state.historyState.commits[state.historyState.commits.length - 1]
    const commits = await LocalGitOperations.getHistory(repository, `${lastCommit.sha}^`, CommitBatchSize)

    this.updateHistoryState(repository, state => {
      return {
        commits: state.commits.concat(commits),
        selection: state.selection,
        changedFiles: state.changedFiles,
        commitCount: state.commitCount,
        loading: false,
      }
    })
    this.emitUpdate()
  }

  /** This shouldn't be called directly. See `Dispatcher`. */
  public async _loadChangedFilesForCurrentSelection(repository: Repository): Promise<void> {
    const state = this.getRepositoryState(repository)
    const selection = state.historyState.selection
    const currentCommit = selection.commit
    if (!currentCommit) { return }

    const changedFiles = await LocalGitOperations.getChangedFiles(repository, currentCommit.sha)

    // The selection could have changed between when we started loading the
    // changed files and we finished. We might wanna store the changed files per
    // SHA/path.
    if (currentCommit !== state.historyState.selection.commit) {
      return
    }

    this.updateHistoryState(repository, state => {
      return {
        commits: state.commits,
        selection,
        changedFiles,
        commitCount: state.commitCount,
        loading: state.loading,
      }
    })
    this.emitUpdate()
  }

  /** This shouldn't be called directly. See `Dispatcher`. */
  public async _changeHistorySelection(repository: Repository, selection: IHistorySelection): Promise<void> {
    this.updateHistoryState(repository, state => {
      const commitChanged = state.selection.commit !== selection.commit
      const changedFiles = commitChanged ? new Array<FileChange>() : state.changedFiles

      return {
        commits: state.commits,
        selection,
        changedFiles,
        commitCount: state.commitCount,
        loading: state.loading,
      }
    })
    this.emitUpdate()
  }

  /** This shouldn't be called directly. See `Dispatcher`. */
  public _selectRepository(repository: Repository | null): Promise<void> {
    this.selectedRepository = repository
    this.emitUpdate()

    if (!repository) { return Promise.resolve() }

    return this._refreshRepository(repository)
  }

  /** This shouldn't be called directly. See `Dispatcher`. */
  public _loadFromSharedProcess(users: ReadonlyArray<User>, repositories: ReadonlyArray<Repository>) {
    this.users = users
    this.repositories = repositories

    const selectedRepository = this.selectedRepository
    let newSelectedRepository: Repository | null = this.selectedRepository
    if (selectedRepository) {
      const i = findIndex(this.repositories, r => r.id === selectedRepository.id)
      if (i === -1) {
        newSelectedRepository = null
      }
    }

    if (!this.selectedRepository && this.repositories.length > 0) {
      newSelectedRepository = this.repositories[0]
    }

    if (newSelectedRepository !== selectedRepository) {
      this._selectRepository(newSelectedRepository)
    }

    this.emitUpdate()
  }

  /** This shouldn't be called directly. See `Dispatcher`. */
  public async _loadStatus(repository: Repository): Promise<void> {
    let workingDirectory = new WorkingDirectoryStatus(new Array<WorkingDirectoryFileChange>(), true)
    try {
      const status = await LocalGitOperations.getStatus(repository)
      workingDirectory = status.workingDirectory
    } catch (e) {
      console.error(e)
    }

    this.updateChangesState(repository, state => {
      const filesByID = new Map<string, WorkingDirectoryFileChange>()
      state.workingDirectory.files.forEach(file => {
        filesByID.set(file.id, file)
      })

      const mergedFiles = workingDirectory.files.map(file => {
        const existingFile = filesByID.get(file.id)
        if (existingFile) {
          return file.withInclude(existingFile.include)
        } else {
          return file
        }
      })

      const includeAll = this.getIncludeAllState(mergedFiles)

      let selectedFile: WorkingDirectoryFileChange | undefined

      if (state.selectedFile) {
        selectedFile = mergedFiles.find(function(file) {
          return file.id === state.selectedFile!.id
        })
      }

      return {
        workingDirectory: new WorkingDirectoryStatus(mergedFiles, includeAll),
        selectedFile: selectedFile || null,
      }
    })
    this.emitUpdate()
  }

  /** This shouldn't be called directly. See `Dispatcher`. */
  public async _changeRepositorySection(repository: Repository, section: RepositorySection): Promise<void> {
    this.updateRepositoryState(repository, state => {
      return {
        historyState: state.historyState,
        changesState: state.changesState,
        selectedSection: section,
        committerEmail: state.committerEmail,
        branchesState: state.branchesState,
      }
    })
    this.emitUpdate()

    if (section === RepositorySection.History) {
      return this._loadHistory(repository)
    } else if (section === RepositorySection.Changes) {
      return this._loadStatus(repository)
    }
  }

  /** This shouldn't be called directly. See `Dispatcher`. */
  public _changeChangesSelection(repository: Repository, selectedFile: WorkingDirectoryFileChange | null): Promise<void> {
    this.updateChangesState(repository, state => {
      return {
        workingDirectory: state.workingDirectory,
        selectedFile,
      }
    })
    this.emitUpdate()

    return Promise.resolve()
  }

  /** This shouldn't be called directly. See `Dispatcher`. */
  public async _commitIncludedChanges(repository: Repository, summary: string, description: string): Promise<void> {
    const state = this.getRepositoryState(repository)
    const files = state.changesState.workingDirectory.files.filter(function(file, index, array) {
      return file.include === true
    })

    await LocalGitOperations.createCommit(repository, summary, description, files)

    return this._loadStatus(repository)
  }

  private getIncludeAllState(files: ReadonlyArray<WorkingDirectoryFileChange>): boolean | null {
    const allSelected = files.every(f => f.include)
    const noneSelected = files.every(f => !f.include)

    let includeAll: boolean | null = null
    if (allSelected) {
      includeAll = true
    } else if (noneSelected) {
      includeAll = false
    }

    return includeAll
  }

  /** This shouldn't be called directly. See `Dispatcher`. */
  public _changeFileIncluded(repository: Repository, file: WorkingDirectoryFileChange, include: boolean): Promise<void> {
    this.updateRepositoryState(repository, state => {
      const newFiles = state.changesState.workingDirectory.files.map(f => {
        if (f.id === file.id) {
          return f.withInclude(include)
        } else {
          return f
        }
      })

      const includeAll = this.getIncludeAllState(newFiles)

      const workingDirectory = new WorkingDirectoryStatus(newFiles, includeAll)
      return {
        selectedSection: state.selectedSection,
        changesState: {
          workingDirectory,
          selectedFile: state.changesState.selectedFile,
        },
        historyState: state.historyState,
        committerEmail: state.committerEmail,
        branchesState: state.branchesState,
      }
    })
    this.emitUpdate()

    return Promise.resolve()
  }

  /** This shouldn't be called directly. See `Dispatcher`. */
  public _changeIncludeAllFiles(repository: Repository, includeAll: boolean): Promise<void> {
    this.updateChangesState(repository, state => {
      return {
        workingDirectory: state.workingDirectory.withIncludeAllFiles(includeAll),
        selectedFile: state.selectedFile,
      }
    })
    this.emitUpdate()

    return Promise.resolve()
  }

  private async refreshCurrentBranch(repository: Repository): Promise<void> {
    const currentBranch = await LocalGitOperations.getCurrentBranch(repository)

    this.updateBranchesState(repository, state => {
      return {
        currentBranch,
        defaultBranch: state.defaultBranch,
        allBranches: state.allBranches,
        recentBranches: state.recentBranches,
        commits: state.commits,
      }
    })
    this.emitUpdate()
  }

  /** This shouldn't be called directly. See `Dispatcher`. */
  public async _refreshRepository(repository: Repository): Promise<void> {
    const state = this.getRepositoryState(repository)

    await this.refreshCurrentBranch(repository)

    // When refreshing we *always* load Changes so that we can update the
    // changes indicator in the tab bar. But we only load History if it's
    // selected.
    await this._loadStatus(repository)

    await this.refreshCommitterEmail(repository)

    const section = state.selectedSection
    if (section === RepositorySection.History) {
      return this._loadHistory(repository)
    }
  }

  private async refreshCommitterEmail(repository: Repository): Promise<void> {
    const email = await LocalGitOperations.getConfigValue(repository, 'user.email')
    this.updateRepositoryState(repository, state => {
      return {
        selectedSection: state.selectedSection,
        changesState: state.changesState,
        historyState: state.historyState,
        committerEmail: email,
        branchesState: state.branchesState,
      }
    })
    this.emitUpdate()
  }

  /** This shouldn't be called directly. See `Dispatcher`. */
  public async _loadBranches(repository: Repository): Promise<void> {
    const localBranches = await LocalGitOperations.getBranches(repository, 'refs/heads', BranchType.Local)
    const remoteBranches = await LocalGitOperations.getBranches(repository, 'refs/remotes', BranchType.Remote)

    const upstreamBranchesAdded = new Set<string>()
    const allBranches = new Array<Branch>()
    localBranches.forEach(branch => {
      allBranches.push(branch)

      if (branch.upstream) {
        upstreamBranchesAdded.add(branch.upstream)
      }
    })

    remoteBranches.forEach(branch => {
      // This means we already added the local branch of this remote branch, so
      // we don't need to add it again.
      if (upstreamBranchesAdded.has(branch.name)) { return }

      allBranches.push(branch)
    })

    let defaultBranchName: string | null = 'master'
    const gitHubRepository = repository.gitHubRepository
    if (gitHubRepository && gitHubRepository.defaultBranch) {
      defaultBranchName = gitHubRepository.defaultBranch
    }

    const defaultBranch = allBranches.find(b => b.name === defaultBranchName)

    this.updateBranchesState(repository, state => {
      return {
        currentBranch: state.currentBranch,
        defaultBranch: defaultBranch ? defaultBranch : null,
        allBranches,
        recentBranches: state.recentBranches,
        commits: state.commits,
      }
    })
    this.emitUpdate()

    this.calculateRecentBranches(repository)

    this.loadBranchTips(repository)
  }

  /** This shouldn't be called directly. See `Dispatcher`. */
  public async _showPopup(popup: Popup, repository: Repository | null): Promise<void> {
    this.currentPopup = popup
    this.emitUpdate()
  }

  /** This shouldn't be called directly. See `Dispatcher`. */
  public _closePopup(): Promise<void> {
    this.currentPopup = null
    this.emitUpdate()

    return Promise.resolve()
  }

  /** This shouldn't be called directly. See `Dispatcher`. */
  public _createBranch(repository: Repository, name: string, startPoint: string): Promise<void> {
    return LocalGitOperations.createBranch(repository, name, startPoint)
  }

  /** This shouldn't be called directly. See `Dispatcher`. */
  public async _checkoutBranch(repository: Repository, name: string): Promise<void> {
    await LocalGitOperations.checkoutBranch(repository, name)

    return this._refreshRepository(repository)
  }

  private async calculateRecentBranches(repository: Repository): Promise<void> {
    const state = this.getRepositoryState(repository).branchesState
    const recentBranches = await LocalGitOperations.getRecentBranches(repository, state.allBranches, RecentBranchesLimit)
    this.updateBranchesState(repository, state => {
      return {
        currentBranch: state.currentBranch,
        defaultBranch: state.defaultBranch,
        allBranches: state.allBranches,
        recentBranches,
        commits: state.commits,
      }
    })
    this.emitUpdate()
  }

  /** This shouldn't be called directly. See `Dispatcher`. */
  public async _repositoryWithRefreshedGitHubRepository(repository: Repository): Promise<Repository> {
    let gitHubRepository = repository.gitHubRepository
    if (!gitHubRepository) {
      gitHubRepository = await this.guessGitHubRepository(repository)
    }

    if (!gitHubRepository) { return repository }

    const users = this.users
    const user = getUserForEndpoint(users, gitHubRepository.endpoint)
    if (!user) { return repository }

    const api = new API(user)
    const apiRepo = await api.fetchRepository(gitHubRepository.owner.login, gitHubRepository.name)
    return repository.withGitHubRepository(gitHubRepository.withAPI(apiRepo))
  }

  private async guessGitHubRepository(repository: Repository): Promise<GitHubRepository | null> {
    // TODO: This is all kinds of wrong. We shouldn't assume the remote is named
    // `origin`.
    const remote = await LocalGitOperations.getConfigValue(repository, 'remote.origin.url')
    if (!remote) { return null }

    return matchGitHubRepository(this.users, remote)
  }

<<<<<<< HEAD
  /** This shouldn't be called directly. See `Dispatcher`. */
  public _postError(error: IAppError): Promise<void> {
    const newErrors = Array.from(this.errors)
    newErrors.push(error)
    this.errors = newErrors
    this.emitUpdate()

    return Promise.resolve()
  }

  /** This shouldn't be called directly. See `Dispatcher`. */
  public _clearError(error: IAppError): Promise<void> {
    const newErrors = Array.from(this.errors)
    const index = newErrors.findIndex(e => e === error)
    if (index > -1) {
      newErrors.splice(index, 1)
      this.errors = newErrors
      this.emitUpdate()
    }

    return Promise.resolve()
  }

  /** This shouldn't be called directly. See `Dispatcher`. */
  public async _validatedRepositoryPath(path: string): Promise<string | null> {
    const gitDir = await LocalGitOperations.getGitDir(path)
    if (!gitDir) { return null }

    return Path.dirname(gitDir)
=======
  private async loadBranchTips(repository: Repository): Promise<void> {
    const state = this.getRepositoryState(repository).branchesState
    const commits = state.commits
    for (const branch of Array.from(state.allBranches)) {
      // Immutable 4 lyfe
      if (commits.has(branch.sha)) {
        continue
      }

      const commit = await LocalGitOperations.getCommit(repository, branch.sha)
      if (commit) {
        commits.set(branch.sha, commit)
      }
    }

    // NB: Because the `commits` map is mutable, changing in place, sadness,
    // etc. we don't have to update the state. This feels gross, but concretely
    // it doesn't matter since commits themselves are immutable and we only ever
    // add to the map.
    this.emitUpdate()
>>>>>>> 9952b5ed
  }
}<|MERGE_RESOLUTION|>--- conflicted
+++ resolved
@@ -638,7 +638,6 @@
     return matchGitHubRepository(this.users, remote)
   }
 
-<<<<<<< HEAD
   /** This shouldn't be called directly. See `Dispatcher`. */
   public _postError(error: IAppError): Promise<void> {
     const newErrors = Array.from(this.errors)
@@ -668,7 +667,8 @@
     if (!gitDir) { return null }
 
     return Path.dirname(gitDir)
-=======
+  }
+
   private async loadBranchTips(repository: Repository): Promise<void> {
     const state = this.getRepositoryState(repository).branchesState
     const commits = state.commits
@@ -689,6 +689,5 @@
     // it doesn't matter since commits themselves are immutable and we only ever
     // add to the map.
     this.emitUpdate()
->>>>>>> 9952b5ed
   }
 }