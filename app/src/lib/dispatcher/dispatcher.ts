--- conflicted
+++ resolved
@@ -37,39 +37,7 @@
   resolveOAuthRequest,
   rejectOAuthRequest,
 } from '../../lib/oauth'
-<<<<<<< HEAD
-=======
-import { validatedRepositoryPath } from './validated-repository-path'
 import { installCLI } from '../../ui/lib/install-cli'
-
-/**
- * Extend Error so that we can create new Errors with a callstack different from
- * the callsite.
- */
-class IPCError extends Error {
-  public readonly message: string
-  public readonly stack: string
-
-  public constructor(name: string, message: string, stack: string) {
-    super(name)
-    this.name = name
-    this.message = message
-    this.stack = stack
-  }
-}
-
-interface IResult<T> {
-  type: 'result'
-  readonly result: T
-}
-
-interface IError {
-  type: 'error'
-  readonly error: Error
-}
-
-type IPCResponse<T> = IResult<T> | IError
->>>>>>> df3c0a08
 
 /**
  * An error handler function.
